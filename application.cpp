--- conflicted
+++ resolved
@@ -192,7 +192,6 @@
       write_default_config(config_file_name);
    }
 
-<<<<<<< HEAD
    bpo::parsed_options opts_from_config = bpo::parse_config_file<char>(config_file_name.make_preferred().string().c_str(), my->_cfg_options, false);
    bpo::store(opts_from_config, options);
 
@@ -237,10 +236,6 @@
       std::cerr << "         Explicit values will override future changes to application defaults. Consider commenting out or" << std::endl;
       std::cerr << "         removing these items." << std::endl;
    }
-=======
-   bpo::store(bpo::parse_config_file<char>(config_file_name.make_preferred().string().c_str(),
-                                           my->_cfg_options, false), options);
->>>>>>> 6e440a7f
 
    if(options.count("plugin") > 0)
    {
